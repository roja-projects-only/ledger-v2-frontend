--- conflicted
+++ resolved
@@ -204,15 +204,7 @@
               height={36}
               iconType="circle"
               iconSize={8}
-<<<<<<< HEAD
-              formatter={(value, entry: any) => ( // eslint-disable-line @typescript-eslint/no-explicit-any
-                <span className="text-xs text-slate-300">
-                  {value} ({entry.payload.percentage.toFixed(1)}%)
-                </span>
-              )}
-=======
               formatter={formatLegendLabel}
->>>>>>> 5b2aa120
             />
           </PieChart>
         </ResponsiveContainer>
