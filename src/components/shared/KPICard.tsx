--- conflicted
+++ resolved
@@ -61,12 +61,7 @@
   };
   
   const cardClasses = cn(
-<<<<<<< HEAD
-    "h-full gap-0 sm:gap-0",
-    theme && "border-2",
-=======
     "h-full gap-0 sm:gap-0 border-2",
->>>>>>> 5b2aa120
     theme?.bg,
     theme?.border,
     className,
@@ -75,13 +70,13 @@
   if (loading) {
     return (
       <Card className={cardClasses}>
-        <CardHeader className="pb-2">
+        <CardHeader className="pb-0">
           <div className="flex items-center gap-2">
             <Skeleton className="h-5 w-5 rounded" />
             <Skeleton className="h-4 w-24" />
           </div>
         </CardHeader>
-        <CardContent className="pt-0">
+        <CardContent className="pt-1">
           <Skeleton className="h-8 w-32 mb-2" />
           {trend && <Skeleton className="h-3 w-16" />}
         </CardContent>
@@ -91,7 +86,7 @@
 
   return (
     <Card className={cardClasses}>
-      <CardHeader className="pb-2">
+      <CardHeader className="pb-0">
         <div className="flex items-center gap-2">
           {Icon && (
             <div
@@ -115,7 +110,7 @@
           </CardTitle>
         </div>
       </CardHeader>
-      <CardContent className="pt-0">
+      <CardContent className="pt-1">
         <div className="text-2xl font-bold">{value}</div>
         {trend && (
           <p
