--- conflicted
+++ resolved
@@ -12,12 +12,7 @@
 import { Container } from "@/components/layout/Container";
 import { Card, CardContent, CardHeader, CardTitle } from "@/components/ui/card";
 import { Button } from "@/components/ui/button";
-<<<<<<< HEAD
-//
-import { DateRangePicker, DateRangeDisplay } from "@/components/date";
-=======
 import { PastDateRangePicker } from "@/components/shared/DateRangePicker";
->>>>>>> 5b2aa120
 import { KPICard } from "@/components/shared/KPICard";
 import { DailySalesTrendChart } from "@/components/analysis/DailySalesTrendChart";
 import { CustomerPerformanceChart } from "@/components/analysis/CustomerPerformanceChart";
@@ -26,10 +21,7 @@
 import { useKPIs } from "@/lib/hooks/useKPIs";
 import type { KPI } from "@/lib/types";
 import { formatCurrency, getTodayISO } from "@/lib/utils";
-<<<<<<< HEAD
-=======
 import { cn } from "@/lib/utils";
->>>>>>> 5b2aa120
 
 // ============================================================================
 // Date Range Analysis Page Component
@@ -49,11 +41,6 @@
   const [startDate, setStartDate] = useState<Date>(sevenDaysAgo);
   const [endDate, setEndDate] = useState<Date>(today);
 
-<<<<<<< HEAD
-  // Get ISO date strings (use local date parts)
-  const startDateISO = `${startDate.getFullYear()}-${String(startDate.getMonth() + 1).padStart(2, "0")}-${String(startDate.getDate()).padStart(2, "0")}`;
-  const endDateISO = `${endDate.getFullYear()}-${String(endDate.getMonth() + 1).padStart(2, "0")}-${String(endDate.getDate()).padStart(2, "0")}`;
-=======
   // Handlers for DateRangePicker that handle undefined
   const handleStartDateChange = (date: Date | undefined) => {
     if (date) setStartDate(date);
@@ -73,7 +60,6 @@
 
   const startDateISO = getLocalISO(startDate);
   const endDateISO = getLocalISO(endDate);
->>>>>>> 5b2aa120
 
   // Get sales for date range
   const rangeSales = getSalesByDateRange(startDateISO, endDateISO);
@@ -165,21 +151,6 @@
                 </div>
 
                 {/* Custom Date Range */}
-<<<<<<< HEAD
-                <div className="flex flex-col gap-2">
-                  <label className="text-sm font-medium">Custom Range</label>
-                  <DateRangePicker
-                    startDate={startDate}
-                    endDate={endDate}
-                    onStartDateChange={(d) => d && setStartDate(d)}
-                    onEndDateChange={(d) => d && setEndDate(d)}
-                    maxRange={365}
-                    maxDate={new Date()}
-                  />
-                  <div className="text-sm text-muted-foreground">
-                    <DateRangeDisplay startDate={startDateISO} endDate={endDateISO} />
-                  </div>
-=======
                 <div className="space-y-2">
                   <label className="text-sm font-medium">Date Range</label>
                   <PastDateRangePicker
@@ -191,14 +162,13 @@
                     placeholder="Select date range for analysis"
                     ariaLabel="Select date range for sales analysis"
                   />
->>>>>>> 5b2aa120
                 </div>
               </div>
             </CardContent>
           </Card>
 
-          {/* KPI Row - Smart 2x2 grid on mobile (odd items span full width), 3 columns on desktop */}
-          <div className="grid grid-cols-2 lg:grid-cols-3 gap-4">
+          {/* KPI Row */}
+          <div className="grid grid-cols-2 sm:grid-cols-3 gap-4">
             {dateRangeKPIs.map((kpi, index) => (
               <KPICard
                 key={index}
@@ -207,6 +177,9 @@
                 icon={kpi.icon}
                 variant={kpi.variant}
                 loading={loading}
+                className={cn(
+                  dateRangeKPIs.length === 3 && index === 2 && "col-span-2 sm:col-span-1"
+                )}
               />
             ))}
           </div>
