--- conflicted
+++ resolved
@@ -19,11 +19,7 @@
 import { ConfirmDialog } from "@/components/shared/ConfirmDialog";
 import { Card, CardContent, CardHeader, CardTitle } from "@/components/ui/card";
 import { Button } from "@/components/ui/button";
-<<<<<<< HEAD
-import { DatePicker } from "@/components/date";
-=======
 import { PastDatePicker } from "@/components/shared/DatePicker";
->>>>>>> 5b2aa120
 import {
   Pagination,
   PaginationContent,
@@ -132,7 +128,7 @@
   // Reset to page 1 when filters or date changes
   useEffect(() => {
     setCurrentPage(1);
-  }, []);
+  }, [selectedDateISO, customerFilter, locationFilter]);
 
   // Keyboard shortcuts
   useKeyboardShortcut([
@@ -221,18 +217,11 @@
                     {formatDate(selectedDateISO)}
                   </p>
                 </div>
-<<<<<<< HEAD
-                <DatePicker
-                  value={selectedDate}
-                  onChange={(date) => date && setSelectedDate(date)}
-                  maxDate={new Date()}
-=======
                 <PastDatePicker
                   value={selectedDate}
                   onChange={(date) => date && setSelectedDate(date)}
                   placeholder="Change Date"
                   ariaLabel="Select date to view entries"
->>>>>>> 5b2aa120
                   className="w-full"
                 />
                 <p className="text-xs text-muted-foreground">
