--- conflicted
+++ resolved
@@ -298,16 +298,6 @@
 }
 
 /**
-<<<<<<< HEAD
- * Authentication session - alias for AuthState with future backend compatibility
- */
-export type AuthSession = AuthState & {
-  // Future backend fields:
-  // token?: string;
-  // refreshToken?: string;
-  // expiresAt?: number;
-}
-=======
  * Authentication session - alias for AuthState until backend adds tokens
  */
 export type AuthSession = AuthState;
@@ -315,7 +305,6 @@
 // token?: string;
 // refreshToken?: string;
 // expiresAt?: number;
->>>>>>> 5b2aa120
 
 /**
  * Authentication result - success or error response
