--- conflicted
+++ resolved
@@ -14,9 +14,6 @@
  * 
  * These adapters normalize responses into a consistent internal format.
  */
-
-// eslint-disable-next-line @typescript-eslint/no-explicit-any
-type ApiResponse = any; // Axios response after interceptor unwrapping
 
 /**
  * Internal response format for list endpoints
@@ -113,13 +110,7 @@
  *   }
  * }
  */
-<<<<<<< HEAD
-export function adaptSalesListResponse<T>(response: ApiResponse): ListResponse<T> {
-  // Axios interceptor already unwrapped response.data
-  // response = { success: true, data: { data: [...], pagination: {...} } }
-=======
 export function adaptSalesListResponse<T>(response: SalesListApiEnvelope<T>): ListResponse<T> {
->>>>>>> 5b2aa120
   return {
     data: response.data?.data ?? [],
     pagination: response.data?.pagination,
@@ -136,13 +127,7 @@
  *   pagination: {...}
  * }
  */
-<<<<<<< HEAD
-export function adaptCustomersListResponse<T>(response: ApiResponse): ListResponse<T> {
-  // Axios interceptor already unwrapped response.data
-  // response = { success: true, data: [...], pagination: {...} }
-=======
 export function adaptCustomersListResponse<T>(response: CustomersListApiEnvelope<T>): ListResponse<T> {
->>>>>>> 5b2aa120
   return {
     data: response.data ?? [],
     pagination: response.pagination,
@@ -158,13 +143,7 @@
  *   data: [...]
  * }
  */
-<<<<<<< HEAD
-export function adaptSimpleListResponse<T>(response: ApiResponse): ListResponse<T> {
-  // Axios interceptor already unwrapped response.data
-  // response = { success: true, data: [...] }
-=======
 export function adaptSimpleListResponse<T>(response: SimpleListApiEnvelope<T>): ListResponse<T> {
->>>>>>> 5b2aa120
   return {
     data: response.data ?? [],
     pagination: undefined,
@@ -180,13 +159,7 @@
  *   data: {...}
  * }
  */
-<<<<<<< HEAD
-export function adaptItemResponse<T>(response: ApiResponse): ItemResponse<T> {
-  // Axios interceptor already unwrapped response.data
-  // response = { success: true, data: {...} }
-=======
 export function adaptItemResponse<T>(response: ItemApiEnvelope<T>): ItemResponse<T> {
->>>>>>> 5b2aa120
   return {
     data: response.data,
   };
@@ -202,13 +175,7 @@
  *   message: "..."
  * }
  */
-<<<<<<< HEAD
-export function adaptMutationResponse<T>(response: ApiResponse): MutationResponse<T> {
-  // Axios interceptor already unwrapped response.data
-  // response = { success: true, data: {...}, message: "..." }
-=======
 export function adaptMutationResponse<T>(response: MutationApiEnvelope<T>): MutationResponse<T> {
->>>>>>> 5b2aa120
   return {
     data: response.data,
     message: response.message,
@@ -239,13 +206,7 @@
   refreshToken: string;
 }
 
-<<<<<<< HEAD
-export function adaptAuthResponse(response: ApiResponse): AuthResponse {
-  // Axios interceptor already unwrapped response.data
-  // response = { success: true, data: { user, accessToken, refreshToken } }
-=======
 export function adaptAuthResponse(response: AuthApiEnvelope): AuthResponse {
->>>>>>> 5b2aa120
   return {
     user: response.data.user,
     accessToken: response.data.accessToken,
